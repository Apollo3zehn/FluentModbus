﻿using System.Net;
using System.Net.Sockets;
using System.Runtime.InteropServices;

namespace FluentModbus
{
    /// <summary>
    /// A Modbus TCP client.
    /// </summary>
    public partial class ModbusTcpClient : ModbusClient, IDisposable
    {
        #region Fields

        private ushort _transactionIdentifierBase;
        private object _transactionIdentifierLock;

        private (TcpClient Value, bool IsInternal)? _tcpClient;
        private NetworkStream _networkStream = default!;
        private ModbusFrameBuffer _frameBuffer = default!;

        #endregion

        #region Constructors

        /// <summary>
        /// Creates a new Modbus TCP client for communication with Modbus TCP servers or bridges, routers and gateways for communication with serial line end units.
        /// </summary>
        public ModbusTcpClient()
        {
            _transactionIdentifierBase = 0;
            _transactionIdentifierLock = new object();
        }

        #endregion

        #region Properties

        /// <summary>
        /// Gets or sets the connect timeout in milliseconds. Default is 1000 ms.
        /// </summary>
        public int ConnectTimeout { get; set; } = ModbusTcpClient.DefaultConnectTimeout;

        /// <summary>
        /// Gets or sets the read timeout in milliseconds. Default is <see cref="Timeout.Infinite"/>.
        /// </summary>
        public int ReadTimeout { get; set; } = Timeout.Infinite;

        /// <summary>
        /// Gets or sets the write timeout in milliseconds. Default is <see cref="Timeout.Infinite"/>.
        /// </summary>
        public int WriteTimeout { get; set; } = Timeout.Infinite;

        internal static int DefaultConnectTimeout { get; set; } = (int)TimeSpan.FromSeconds(1).TotalMilliseconds;

        #endregion

        #region Methods

        /// <summary>
        /// Gets the connection status of the underlying TCP client.
        /// </summary>
        public bool IsConnected => _tcpClient?.Value.Connected ?? false;

        /// <summary>
        /// Connect to localhost at port 502 with <see cref="ModbusEndianness.LittleEndian"/> as default byte layout.
        /// </summary>
        public void Connect()
        {
            Connect(ModbusEndianness.LittleEndian);
        }

        /// <summary>
        /// Connect to localhost at port 502. 
        /// </summary>
        /// <param name="endianness">Specifies the endianness of the data exchanged with the Modbus server.</param>
        public void Connect(ModbusEndianness endianness)
        {
            Connect(new IPEndPoint(IPAddress.Loopback, 502), endianness);
        }

        /// <summary>
        /// Connect to the specified <paramref name="remoteEndpoint"/>.
        /// </summary>
        /// <param name="remoteEndpoint">The IP address and optional port of the end unit with <see cref="ModbusEndianness.LittleEndian"/> as default byte layout. Examples: "192.168.0.1", "192.168.0.1:502", "::1", "[::1]:502". The default port is 502.</param>
        public void Connect(string remoteEndpoint)
        {
            Connect(remoteEndpoint, ModbusEndianness.LittleEndian);
        }

        /// <summary>
        /// Connect to the specified <paramref name="remoteEndpoint"/>.
        /// </summary>
        /// <param name="remoteEndpoint">The IP address and optional port of the end unit. Examples: "192.168.0.1", "192.168.0.1:502", "::1", "[::1]:502". The default port is 502.</param>
        /// <param name="endianness">Specifies the endianness of the data exchanged with the Modbus server.</param>
        public void Connect(string remoteEndpoint, ModbusEndianness endianness)
        {
            if (!ModbusUtils.TryParseEndpoint(remoteEndpoint.AsSpan(), out var parsedRemoteEndpoint))
                throw new FormatException("An invalid IPEndPoint was specified.");

        #if NETSTANDARD2_0
            Connect(parsedRemoteEndpoint!, endianness);
        #endif
        
        #if NETSTANDARD2_1_OR_GREATER
            Connect(parsedRemoteEndpoint, endianness);
        #endif
        }

        /// <summary>
        /// Connect to the specified <paramref name="remoteIpAddress"/> at port 502.
        /// </summary>
        /// <param name="remoteIpAddress">The IP address of the end unit with <see cref="ModbusEndianness.LittleEndian"/> as default byte layout. Example: IPAddress.Parse("192.168.0.1").</param>
        public void Connect(IPAddress remoteIpAddress)
        {
            Connect(remoteIpAddress, ModbusEndianness.LittleEndian);
        }

        /// <summary>
        /// Connect to the specified <paramref name="remoteIpAddress"/> at port 502.
        /// </summary>
        /// <param name="remoteIpAddress">The IP address of the end unit. Example: IPAddress.Parse("192.168.0.1").</param>
        /// <param name="endianness">Specifies the endianness of the data exchanged with the Modbus server.</param>
        public void Connect(IPAddress remoteIpAddress, ModbusEndianness endianness)
        {
            Connect(new IPEndPoint(remoteIpAddress, 502), endianness);
        }

        /// <summary>
        /// Connect to the specified <paramref name="remoteEndpoint"/> with <see cref="ModbusEndianness.LittleEndian"/> as default byte layout.
        /// </summary>
        /// <param name="remoteEndpoint">The IP address and port of the end unit.</param>
        public void Connect(IPEndPoint remoteEndpoint)
        {
            Connect(remoteEndpoint, ModbusEndianness.LittleEndian);
        }

        /// <summary>
        /// Connect to the specified <paramref name="remoteEndpoint"/>.
        /// </summary>
        /// <param name="remoteEndpoint">The IP address and port of the end unit.</param>
        /// <param name="endianness">Specifies the endianness of the data exchanged with the Modbus server.</param>
        public void Connect(IPEndPoint remoteEndpoint, ModbusEndianness endianness)
        {
            Initialize(new TcpClient(), remoteEndpoint, endianness);
        }

        /// <summary>
        /// Initialize the Modbus TCP client with an externally managed <see cref="TcpClient"/>.
        /// </summary>
        /// <param name="tcpClient">The externally managed <see cref="TcpClient"/>.</param>
        /// <param name="endianness">Specifies the endianness of the data exchanged with the Modbus server.</param>
        public void Initialize(TcpClient tcpClient, ModbusEndianness endianness)
        {
            Initialize(tcpClient, default, endianness);
        }

        private void Initialize(TcpClient tcpClient, IPEndPoint? remoteEndpoint, ModbusEndianness endianness)
        {
            base.SwapBytes = BitConverter.IsLittleEndian && endianness == ModbusEndianness.BigEndian || 
                            !BitConverter.IsLittleEndian && endianness == ModbusEndianness.LittleEndian;

            _frameBuffer = new ModbusFrameBuffer(size: 260);

            if (_tcpClient.HasValue && _tcpClient.Value.IsInternal)
                _tcpClient.Value.Value.Close();

            var isInternal = remoteEndpoint is not null;
            _tcpClient = (tcpClient, isInternal);

            if (remoteEndpoint is not null && !tcpClient.ConnectAsync(remoteEndpoint.Address, remoteEndpoint.Port).Wait(ConnectTimeout))
                throw new Exception(ErrorMessage.ModbusClient_TcpConnectTimeout);

            // Why no method signature with NetworkStream only and then set the timeouts 
            // in the Connect method like for the RTU client?
            //
            // "If a NetworkStream was associated with a TcpClient, the Close method will
            //  close the TCP connection, but not dispose of the associated TcpClient."
            // -> https://docs.microsoft.com/en-us/dotnet/api/system.net.sockets.networkstream.close?view=net-6.0

            _networkStream = tcpClient.GetStream();

            if (isInternal)
            {
                _networkStream.ReadTimeout = ReadTimeout;
                _networkStream.WriteTimeout = WriteTimeout;
            }
        }

        /// <summary>
        /// Disconnect from the end unit.
        /// </summary>
        public void Disconnect()
        {
            if (_tcpClient.HasValue && _tcpClient.Value.IsInternal)
                _tcpClient.Value.Value.Close();
                
            _frameBuffer?.Dispose();

            // workaround for https://github.com/Apollo3zehn/FluentModbus/issues/44#issuecomment-747321152
            if (RuntimeInformation.FrameworkDescription.StartsWith(".NET Framework", StringComparison.OrdinalIgnoreCase))
                _tcpClient = null;
        }

        ///<inheritdoc/>
        protected override Span<byte> TransceiveFrame(byte unitIdentifier, ModbusFunctionCode functionCode, Action<ExtendedBinaryWriter> extendFrame)
        {
            // WARNING: IF YOU EDIT THIS METHOD, REFLECT ALL CHANGES ALSO IN TransceiveFrameAsync!

            int frameLength;
            int partialLength;

            ushort transactionIdentifier;
            ushort protocolIdentifier;
            ushort bytesFollowing;

            byte rawFunctionCode;

            bool isParsed;

            ModbusFrameBuffer frameBuffer;
            ExtendedBinaryWriter writer;
            ExtendedBinaryReader reader;

            bytesFollowing = 0;
            frameBuffer = _frameBuffer;
            writer = _frameBuffer.Writer;
            reader = _frameBuffer.Reader;

            // build request
            writer.Seek(7, SeekOrigin.Begin);
            extendFrame(writer);
            frameLength = (int)writer.BaseStream.Position;

            writer.Seek(0, SeekOrigin.Begin);

            if (BitConverter.IsLittleEndian)
            {
                writer.WriteReverse(GetTransactionIdentifier());          // 00-01  Transaction Identifier
                writer.WriteReverse((ushort)0);                                // 02-03  Protocol Identifier
                writer.WriteReverse((ushort)(frameLength - 6));                // 04-05  Length
            }
            else
            {
                writer.Write(GetTransactionIdentifier());                 // 00-01  Transaction Identifier
                writer.Write((ushort)0);                                       // 02-03  Protocol Identifier
                writer.Write((ushort)(frameLength - 6));                       // 04-05  Length
            }
            
            writer.Write(unitIdentifier);                                      // 06     Unit Identifier

            // send request
            _networkStream.Write(frameBuffer.Buffer, 0, frameLength);

            // wait for and process response
            frameLength = 0;
            isParsed = false;
            reader.BaseStream.Seek(0, SeekOrigin.Begin);

            while (true)
            {
                // ASYNC-ONLY: using var timeoutCts = new CancellationTokenSource(_networkStream.ReadTimeout);
                // ASYNC-ONLY: 
                // ASYNC-ONLY: // https://stackoverflow.com/a/62162138
                // ASYNC-ONLY: // https://github.com/Apollo3zehn/FluentModbus/blob/181586d88cbbef3b2b3e6ace7b29099e04b30627/src/FluentModbus/ModbusRtuSerialPort.cs#L54
                // ASYNC-ONLY: using (timeoutCts.Token.Register(_networkStream.Close))
                // ASYNC-ONLY: using (cancellationToken.Register(timeoutCts.Cancel))
                // ASYNC-ONLY: {
                // ASYNC-ONLY:     try
                // ASYNC-ONLY:     {
                        partialLength = _networkStream.Read(frameBuffer.Buffer, frameLength, frameBuffer.Buffer.Length - frameLength);
                // ASYNC-ONLY:     }
                // ASYNC-ONLY:     catch (OperationCanceledException) when (cancellationToken.IsCancellationRequested)
                // ASYNC-ONLY:     {
                // ASYNC-ONLY:         throw;
                // ASYNC-ONLY:     }
                // ASYNC-ONLY:     catch (OperationCanceledException) when (timeoutCts.IsCancellationRequested)
                // ASYNC-ONLY:     {
                // ASYNC-ONLY:         throw new TimeoutException("The asynchronous read operation timed out.");
                // ASYNC-ONLY:     }
                // ASYNC-ONLY:     catch (IOException) when (timeoutCts.IsCancellationRequested && !cancellationToken.IsCancellationRequested)
                // ASYNC-ONLY:     {
                // ASYNC-ONLY:         throw new TimeoutException("The asynchronous read operation timed out.");
                // ASYNC-ONLY:     }
                // ASYNC-ONLY: }

                /* From MSDN (https://docs.microsoft.com/en-us/dotnet/api/system.io.stream.read):
                 * Implementations of this method read a maximum of count bytes from the current stream and store 
                 * them in buffer beginning at offset. The current position within the stream is advanced by the 
                 * number of bytes read; however, if an exception occurs, the current position within the stream 
                 * remains unchanged. Implementations return the number of bytes read. The implementation will block 
                 * until at least one byte of data can be read, in the event that no data is available. Read returns
                 * 0 only when there is no more data in the stream and no more is expected (such as a closed socket or end of file).
                 * An implementation is free to return fewer bytes than requested even if the end of the stream has not been reached.
                 */
                if (partialLength == 0)
                    throw new InvalidOperationException(ErrorMessage.ModbusClient_TcpConnectionClosedUnexpectedly);

                frameLength += partialLength;

                if (frameLength >= 7)
                {
                    if (!isParsed) // read MBAP header only once
                    {
                        // read MBAP header
                        transactionIdentifier = reader.ReadUInt16Reverse();              // 00-01  Transaction Identifier
                        protocolIdentifier = reader.ReadUInt16Reverse();                 // 02-03  Protocol Identifier               
                        bytesFollowing = reader.ReadUInt16Reverse();                     // 04-05  Length
                        unitIdentifier = reader.ReadByte();                              // 06     Unit Identifier

                        if (protocolIdentifier != 0)
                            throw new ModbusException(ErrorMessage.ModbusClient_InvalidProtocolIdentifier);

                        isParsed = true;
                    }

                    // full frame received
                    if (frameLength - 6 >= bytesFollowing)
                        break;
                }
            }

            rawFunctionCode = reader.ReadByte();

            if (rawFunctionCode == (byte)ModbusFunctionCode.Error + (byte)functionCode)
                ProcessError(functionCode, (ModbusExceptionCode)frameBuffer.Buffer[8]);

            else if (rawFunctionCode != (byte)functionCode)
                throw new ModbusException(ErrorMessage.ModbusClient_InvalidResponseFunctionCode);

            return frameBuffer.Buffer.AsSpan(7, frameLength - 7);
        }

        private ushort GetTransactionIdentifier()
        {
            lock (_transactionIdentifierLock)
            {
                return _transactionIdentifierBase++;
            }
        }

        #endregion

        #region IDisposable

        private bool _disposedValue;

        /// <inheritdoc />
        protected virtual void Dispose(bool disposing)
        {
            if (!_disposedValue)
            {
                if (disposing)
                {
                    Disconnect();
                }

                _disposedValue = true;
            }
        }

<<<<<<< HEAD
        /// <inheritdoc />
=======
        /// <summary>
        /// Diposes the current instance.
        /// </summary>
>>>>>>> 8d823676
        public void Dispose()
        {
            Dispose(disposing: true);
            GC.SuppressFinalize(this);
        }

        #endregion
    }
}<|MERGE_RESOLUTION|>--- conflicted
+++ resolved
@@ -358,13 +358,9 @@
             }
         }
 
-<<<<<<< HEAD
-        /// <inheritdoc />
-=======
         /// <summary>
         /// Diposes the current instance.
         /// </summary>
->>>>>>> 8d823676
         public void Dispose()
         {
             Dispose(disposing: true);
