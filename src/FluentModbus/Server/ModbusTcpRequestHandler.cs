--- conflicted
+++ resolved
@@ -171,16 +171,10 @@
                 }
             }
 
-<<<<<<< HEAD
-            // make sure that the incoming frame is actually addressed to this server
-            var actualUnitIdentifier = ModbusServer.GetActualUnitIdentifier(UnitIdentifier);
-            if (actualUnitIdentifier.HasValue)
-=======
             // Make sure that the incoming frame is actually addressed to this server.
             // If we have only one UnitIdentifier, and it is zero, then we accept all 
             // incoming messages
             if (ModbusServer.IsSingleZeroUnitMode || ModbusServer.UnitIdentifiers.Contains(UnitIdentifier))
->>>>>>> 0d34c3d3
             {
                 ActualUnitIdentifier = actualUnitIdentifier.Value;
                 LastRequest.Restart();
