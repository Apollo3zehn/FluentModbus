using System.Runtime.CompilerServices;
using System.Runtime.InteropServices;

[assembly: InternalsVisibleTo("FluentModbus.Tests")]

namespace FluentModbus
{
    /// Provides data for the registers changed event.
    public readonly struct RegistersChangedEventArgs
    {
        /// <summary>
        /// The unit identifier for the registers that have changed.
        /// </summary>
        public byte UnitIdentifier { get; init; }

        /// <summary>
        /// A list of registers that have changed.
        /// </summary>
        public int[] Registers { get; init; }
    }

    /// <summary>
    /// Provides data for the coils changed event.
    /// </summary>
    public readonly struct CoilsChangedEventArgs
    {
        /// <summary>
        /// The unit identifier for the coils that have changed.
        /// </summary>
        public byte UnitIdentifier { get; init; }

        /// <summary>
        /// A list of coils that have changed.
        /// </summary>
        public int[] Coils { get; init; }
    }

    /// <summary>
    /// Base class for a Modbus server.
    /// </summary>
    public abstract class ModbusServer : IDisposable
    {
        #region Events

        /// <summary>
        /// Occurs after one or more registers changed.
        /// </summary>
        public event EventHandler<RegistersChangedEventArgs>? RegistersChanged;

        /// <summary>
        /// Occurs after one or more coils changed.
        /// </summary>
        public event EventHandler<CoilsChangedEventArgs>? CoilsChanged;

        #endregion

        #region Fields

        private Task? _task_process_requests;
        private readonly ManualResetEventSlim _manualResetEvent;

        private readonly Dictionary<byte, byte[]> _inputRegisterBufferMap = new();
        private readonly Dictionary<byte, byte[]> _holdingRegisterBufferMap = new();
        private readonly Dictionary<byte, byte[]> _coilBufferMap = new();
        private readonly Dictionary<byte, byte[]> _discreteInputBufferMap = new();

        private readonly int _inputRegisterSize;
        private readonly int _holdingRegisterSize;
        private readonly int _coilSize;
        private readonly int _discreteInputSize;

        private readonly List<byte> _unitIdentifiers = new();

        #endregion

        #region Constructors

        /// <summary>
        /// Initializes a new instance of the <see cref="ModbusServer"/>.
        /// </summary>
        /// <param name="isAsynchronous">A boolean which indicates if the server responds to client requests asynchronously (immediately) or synchronously (regularly at fixed events).</param>
        protected ModbusServer(bool isAsynchronous)
        {
            Lock = this;
            IsAsynchronous = isAsynchronous;

            MaxInputRegisterAddress = ushort.MaxValue;
            MaxHoldingRegisterAddress = ushort.MaxValue;
            MaxCoilAddress = ushort.MaxValue;
            MaxDiscreteInputAddress = ushort.MaxValue;

            _inputRegisterSize = (MaxInputRegisterAddress + 1) * 2;
            _holdingRegisterSize = (MaxHoldingRegisterAddress + 1) * 2;
            _coilSize = (MaxCoilAddress + 1 + 7) / 8;
            _discreteInputSize = (MaxDiscreteInputAddress + 1 + 7) / 8;

            _manualResetEvent = new ManualResetEventSlim(false);

            UnitIdentifiers = _unitIdentifiers.AsReadOnly();
        }

        #endregion

        #region Properties

        /// <summary>
        /// Gets list of identifiers of the currently active units.
        /// </summary>
        public IReadOnlyList<byte> UnitIdentifiers { get; }

        /// <summary>
        /// Gets the lock object. For synchronous operation only.
        /// </summary>
        public object Lock { get; }

        /// <summary>
        /// Gets the operation mode.
        /// </summary>
        public bool IsAsynchronous { get; }

        /// <summary>
        /// Gets the maximum input register address.
        /// </summary>
        public ushort MaxInputRegisterAddress { get; }

        /// <summary>
        /// Gets the maximum holding register address.
        /// </summary>
        public ushort MaxHoldingRegisterAddress { get; }

        /// <summary>
        /// Gets the maximum coil address.
        /// </summary>
        public ushort MaxCoilAddress { get; }

        /// <summary>
        /// Gets the maximum discrete input address.
        /// </summary>
        public ushort MaxDiscreteInputAddress { get; }

        /// <summary>
        /// Gets or sets a method that validates each client request.
        /// </summary>
        public Func<byte, ModbusFunctionCode, ushort, ushort, ModbusExceptionCode>? RequestValidator { get; set; }

        /// <summary>
        /// Gets or sets whether the events should be raised when register or coil data changes. Default: false.
        /// </summary>
        public bool EnableRaisingEvents { get; set; }

        internal bool IsSingleZeroUnitMode => UnitIdentifiers.Count == 1 && UnitIdentifiers[0] == 0;

        private protected CancellationTokenSource CTS { get; private set; } = new CancellationTokenSource();

        private protected bool IsReady
        {
            get
            {
                return !_manualResetEvent.Wait(TimeSpan.Zero);
            }
        }

        #endregion

        #region Methods

        /// <summary>
        /// Gets the input register as <see cref="ushort"/> array.
        /// </summary>
        /// <param name="unitIdentifier">The unit identifier of the input registers to return. A value of 0 means that the default unit identifier is used (for single-unit mode only).</param>
        public Span<short> GetInputRegisters(byte unitIdentifier = 0)
        {
            return MemoryMarshal.Cast<byte, short>(GetInputRegisterBuffer(unitIdentifier));
        }

        /// <summary>
        /// Gets the input register buffer as type <typeparamref name="T"/>.
        /// </summary>
        /// <typeparam name="T">The type of the returned array.</typeparam>
        /// <param name="unitIdentifier">The unit identifier of the input register buffer to return. A value of 0 means that the default unit identifier is used (for single-unit mode only).</param>
        public Span<T> GetInputRegisterBuffer<T>(byte unitIdentifier = 0) where T : unmanaged
        {
            return MemoryMarshal.Cast<byte, T>(GetInputRegisterBuffer(unitIdentifier));
        }

        /// <summary>
        /// Low level API. Use the generic version for easy access. This method gets the input register buffer as byte array.
        /// </summary>
        /// <param name="unitIdentifier">The unit identifier of the input register buffer to return. A value of 0 means that the default unit identifier is used (for single-unit mode only).</param>
        public Span<byte> GetInputRegisterBuffer(byte unitIdentifier = 0)
        {
            return Find(unitIdentifier, _inputRegisterBufferMap);
        }

        /// <summary>
        /// Gets the holding register as <see cref="ushort"/> array.
        /// </summary>
        /// <param name="unitIdentifier">The unit identifier of the holding registers to return. A value of 0 means that the default unit identifier is used (for single-unit mode only).</param>
        public Span<short> GetHoldingRegisters(byte unitIdentifier = 0)
        {
            return MemoryMarshal.Cast<byte, short>(GetHoldingRegisterBuffer(unitIdentifier));
        }

        /// <summary>
        /// Gets the holding register buffer as type <typeparamref name="T"/>.
        /// </summary>
        /// <typeparam name="T">The type of the returned array.</typeparam>
        /// <param name="unitIdentifier">The unit identifier of the holding register buffer to return. A value of 0 means that the default unit identifier is used (for single-unit mode only).</param>
        public Span<T> GetHoldingRegisterBuffer<T>(byte unitIdentifier = 0) where T : unmanaged
        {
            return MemoryMarshal.Cast<byte, T>(GetHoldingRegisterBuffer(unitIdentifier));
        }

        /// <summary>
        /// Low level API. Use the generic version for easy access. This method gets the holding register buffer as byte array.
        /// </summary>
        /// <param name="unitIdentifier">The unit identifier of the holding register buffer to return. A value of 0 means that the default unit identifier is used (for single-unit mode only).</param>
        public Span<byte> GetHoldingRegisterBuffer(byte unitIdentifier = 0)
        {
            return Find(unitIdentifier, _holdingRegisterBufferMap);
        }

        /// <summary>
        /// Gets the coils as <see cref="byte"/> array.
        /// </summary>
        /// <param name="unitIdentifier">The unit identifier of the coils to return. A value of 0 means that the default unit identifier is used (for single-unit mode only).</param>
        public Span<byte> GetCoils(byte unitIdentifier = 0)
        {
            return GetCoilBuffer(unitIdentifier);
        }

        /// <summary>
        /// Gets the coil buffer as type <typeparamref name="T"/>.
        /// </summary>
        /// <typeparam name="T">The type of the returned array.</typeparam>
        /// <param name="unitIdentifier">The unit identifier of the coil buffer to return. A value of 0 means that the default unit identifier is used (for single-unit mode only).</param>
        public Span<T> GetCoilBuffer<T>(byte unitIdentifier = 0) where T : unmanaged
        {
            return MemoryMarshal.Cast<byte, T>(GetCoilBuffer(unitIdentifier));
        }

        /// <summary>
        /// Low level API. Use the generic version for easy access. This method gets the coil buffer as byte array.
        /// </summary>
        /// <param name="unitIdentifier">The unit identifier of the coil buffer to return. A value of 0 means that the default unit identifier is used (for single-unit mode only).</param>
        public Span<byte> GetCoilBuffer(byte unitIdentifier = 0)
        {
            return Find(unitIdentifier, _coilBufferMap);
        }

        /// <summary>
        /// Gets the discrete inputs as <see cref="byte"/> array.
        /// </summary>
        /// <param name="unitIdentifier">The unit identifier of the discrete inputs to return. A value of 0 means that the default unit identifier is used (for single-unit mode only).</param>
        public Span<byte> GetDiscreteInputs(byte unitIdentifier = 0)
        {
            return GetDiscreteInputBuffer(unitIdentifier);
        }

        /// <summary>
        /// Gets the discrete input buffer as type <typeparamref name="T"/>.
        /// </summary>
        /// <typeparam name="T">The type of the returned array.</typeparam>
        /// <param name="unitIdentifier">The unit identifier of the discrete input buffer to return. A value of 0 means that the default unit identifier is used (for single-unit mode only).</param>
        public Span<T> GetDiscreteInputBuffer<T>(byte unitIdentifier = 0) where T : unmanaged
        {
            return MemoryMarshal.Cast<byte, T>(GetDiscreteInputBuffer(unitIdentifier));
        }

        /// <summary>
        /// Low level API. Use the generic version for easy access. This method gets the discrete input buffer as byte array.
        /// </summary>
        /// <param name="unitIdentifier">The unit identifier of the discrete input buffer to return. A value of 0 means that the default unit identifier is used (for single-unit mode only).</param>
        public Span<byte> GetDiscreteInputBuffer(byte unitIdentifier = 0)
        {
            return Find(unitIdentifier, _discreteInputBufferMap);
        }

        /// <summary>
        /// Clears all buffer contents.
        /// </summary>
        /// <param name="unitIdentifier">The unit identifier. A value of 0 means that the default unit identifier is used (for single-unit mode only).</param>
        public void ClearBuffers(byte unitIdentifier = 0)
        {
            GetInputRegisterBuffer(unitIdentifier).Clear();
            GetHoldingRegisterBuffer(unitIdentifier).Clear();
            GetCoilBuffer(unitIdentifier).Clear();
            GetDiscreteInputBuffer(unitIdentifier).Clear();
        }

        /// <summary>
        /// Serve all available client requests. For synchronous operation only.
        /// </summary>
        public void Update()
        {
            if (IsAsynchronous || !IsReady)
                return;

            _manualResetEvent.Set();
        }

        /// <summary>
        /// Stops the server operation and cleans up all resources.
        /// </summary>
        public virtual void Stop()
        {
            StopProcessing();
        }

        /// <summary>
        /// Stops the server operation.
        /// </summary>
        protected virtual void StopProcessing()
        {
            CTS?.Cancel();
            _manualResetEvent?.Set();

            try
            {
                _task_process_requests?.Wait();
            }
            catch (Exception ex) when (ex.InnerException.GetType() == typeof(TaskCanceledException))
            {
                //
            }
        }

        /// <summary>
        /// Starts the server operation.
        /// </summary>
        protected virtual void StartProcessing()
        {
            CTS = new CancellationTokenSource();

            if (!IsAsynchronous)
            {
                // only process requests when it is explicitly triggered
                _task_process_requests = Task.Run(() =>
                {
                    _manualResetEvent.Wait(CTS.Token);

                    while (!CTS.IsCancellationRequested)
                    {
                        ProcessRequests();

                        _manualResetEvent.Reset();
                        _manualResetEvent.Wait(CTS.Token);
                    }
                }, CTS.Token);
            }
        }

        /// <summary>
        /// Process incoming requests.
        /// </summary>
        protected abstract void ProcessRequests();

        /// <summary>
        /// Dynamically adds a new unit to the server.
        /// </summary>
        /// <param name="unitIdentifer">The identifier of the unit to add.</param>
        public void AddUnit(byte unitIdentifer)
        {
            // there are some or more unit identifiers - check if the operation is allowed
            if (_unitIdentifiers.Any())
            {
                if (unitIdentifer == 0)
                {
                    // we are not in single zero unit mode
                    if (!_unitIdentifiers.Contains(0))
                        throw new ArgumentException("Zero unit identifier can only be added in single zero unit identifier mode.");
                }

                else
                {
                    // we are in single zero unit mode -> remove zero unit identifier to leave that mode
                    if (_unitIdentifiers.Contains(0))
                        RemoveUnit(0);
                }
            }

            if (!_unitIdentifiers.Contains(unitIdentifer))
            {
                _unitIdentifiers.Add(unitIdentifer);
                _inputRegisterBufferMap[unitIdentifer] = new byte[_inputRegisterSize];
                _holdingRegisterBufferMap[unitIdentifer] = new byte[_holdingRegisterSize];
                _coilBufferMap[unitIdentifer] = new byte[_coilSize];
                _discreteInputBufferMap[unitIdentifer] = new byte[_discreteInputSize];
            }
        }

        /// <summary>
        /// Dynamically removes an existing unit from the server.
        /// </summary>
        /// <param name="unitIdentifer">The identifier of the unit to remove.</param>
        public void RemoveUnit(byte unitIdentifer)
        {
            if (_unitIdentifiers.Contains(unitIdentifer))
            {
                _inputRegisterBufferMap.Remove(unitIdentifer);
                _holdingRegisterBufferMap.Remove(unitIdentifer);
                _coilBufferMap.Remove(unitIdentifer);
                _discreteInputBufferMap.Remove(unitIdentifer);
                _unitIdentifiers.Remove(unitIdentifer);
            }
        }
        
        /// <summary>
        /// Returns true if this Server has only one UnitIdentifier.
        /// </summary>
        // TODO: Apollo3zehn: I made this internal because I didn't think it was useful to the application, 
        //       since it already knows how many units it created.
        //       (For now, there is only one Unit zero, but if we change the Add/Remove Unit methods to be public 
        //        then there could be multiple Units.)
        // TODO: Apollo3zehn: Should access to the UnitIdentifiers list be locked?
        //       It is checked from the ModbusTcpRequestHandler objects, which all run in different threads.
        //       Do we support AddUnit and RemoveUnit after the Server has been started?
        //       If so, then we should lock access to this list and also to the _*BufferMap Dictionaries.
        //
        //       Also, I am concerned that the list of UnitIdentifiers could get out of sync with the several buffer dictionaries.
        //       These should be combined into a single locked list (or Dictionary) of UnitItem objects that contain both the unit identifier and the buffers.
        //       This would be a good place to put any other per-Unit information that we might need, such as whether a Unit should 
        //       accept the broadcast unit identifier (zero) in a request.
        internal bool IsSingleUnitMode => UnitIdentifiers.Count == 1;

        /// <summary>
        /// If true, then a Single Unit will ignore incoming Unit Identifiers, and accept all requests (except zero, which is controlled separately).
        /// The response Unit Identifier will be the same as the request Unit Identifier.
        /// </summary>
        // TODO: Apollo3zehn: I made this protected because currently the Add/Remove Unit methods are also protected.
        //       Plus, if we support adding multiple units, we might want to support setting this on a per-Unit basis.
        //       In that case, this property would either be deprecated, or we could change it to be a global setting for all the Units.
        protected bool SingleUnitIgnoresUnitIdentifiers { get; set; } = false;

        /// <summary>
        /// If true, then a Single Unit will accept messages with a zero Unit Identifier.
        /// </summary>
        // TODO: Apollo3zehn: Typically, units don't respond to broadcast messages.  
        //       If you agree, that would need to be implemented after we handle the request.
        // TODO: Apollo3zehn: I made this protected because currently the Add/Remove Unit methods are also protected.
        //       Plus, if we support adding multiple units, we might want to support setting this on a per-Unit basis.
        //       In that case, this property would either be deprecated, or we could change it to be a global setting for all the Units.
        protected bool SingleUnitAcceptsBroadcast { get; set; } = true;

        /// <summary>
        /// Returns the unit identifier that best matches the unitIdentifier passed in.
        /// If the unitIdentifier is 1 - 254, then that will be the value returned, if the Unit exists.
        /// If the unitIdentifier is 0 or 0xFF (255), then the Unit that accepts those values will return its unit identifier.
        /// If no Unit accepts the passed-in unitIdentifier, then null is returned.
        /// </summary>
        /// <param name="unitIdentifer"></param>
        /// <returns></returns>
        public byte? GetActualUnitIdentifier(byte unitIdentifer)
        {
<<<<<<< HEAD
            if (!IsSingleUnitMode)
            {
                // We have multiple units.
                // The Unit Identifier must be present in our list
                // TODO: Apollo3zehn: Decide what to do if the Unit Identifier is zero, which is used for broadcast.
                //       We could change the return value to be a list of unit identifiers.
                return UnitIdentifiers.Contains(unitIdentifer) ? unitIdentifer : null;
            }

            // We have only one Unit defined.
            // For safety, we will check to make sure that we actually have a unit present.
            if (!UnitIdentifiers.Any())
                return null;

            var actualUnitIdentifier = UnitIdentifiers[0];

            // If the passed-in unitIdentifier matches ours, OR it is 0xFF, 
            // then we accept it.
            if (unitIdentifer == actualUnitIdentifier || unitIdentifer == 0xFF)
                return actualUnitIdentifier;

            // If the passed-in unitIdentifier is zero (broadcast) then we accept it.
            if (unitIdentifer == 0 && SingleUnitAcceptsBroadcast) 
                return unitIdentifer;

            // If we are ignoring the unit identifier, then all of them are accepted.
            if (SingleUnitIgnoresUnitIdentifiers)
                return actualUnitIdentifier;

            // Nothing matches, so we return null
            return null;
        }

        private Span<byte> Find(byte unitIdentifier, Dictionary<byte, byte[]> map)
        {
            if (!map.TryGetValue(unitIdentifier, out var buffer))
                throw new KeyNotFoundException(ErrorMessage.ModbusServer_UnitIdentifierNotFound + $" ({unitIdentifier})");

=======
            if (!map.TryGetValue(unitIdentifier, out var buffer))
                throw new KeyNotFoundException(ErrorMessage.ModbusServer_UnitIdentifierNotFound);

>>>>>>> 0d34c3d3
            return buffer;
        }

        internal void OnRegistersChanged(byte unitIdentifier, int[] registers)
        {
            RegistersChanged?.Invoke(this, new RegistersChangedEventArgs() 
            { 
                UnitIdentifier = unitIdentifier,
                Registers = registers 
            });
        }

        internal void OnCoilsChanged(byte unitIdentifier, int[] coils)
        {
            CoilsChanged?.Invoke(this, new CoilsChangedEventArgs()
            {
                UnitIdentifier = unitIdentifier,
                Coils = coils
            });
        }

        #endregion

        #region IDisposable Support

        private bool _disposedValue = false;

        /// <summary>
        /// Disposes the <see cref="ModbusServer"/> and frees all managed and unmanaged resources.
        /// </summary>
        /// <param name="disposing">A value indicating if the finalizer or the dispose method triggered the dispose process.</param>
        protected virtual void Dispose(bool disposing)
        {
            if (!_disposedValue)
            {
                if (disposing)
                    StopProcessing();

                _disposedValue = true;
            }
        }

        /// <summary>
        /// Disposes the <see cref="ModbusServer"/> and frees all managed and unmanaged resources.
        /// </summary>
        ~ModbusServer()
        {
            Dispose(false);
        }

        /// <summary>
        /// Disposes the buffers.
        /// </summary>
        public void Dispose()
        {
            Dispose(true);
            GC.SuppressFinalize(this);
        }

        #endregion
    }
}<|MERGE_RESOLUTION|>--- conflicted
+++ resolved
@@ -452,9 +452,7 @@
         /// <returns></returns>
         public byte? GetActualUnitIdentifier(byte unitIdentifer)
         {
-<<<<<<< HEAD
             if (!IsSingleUnitMode)
-            {
                 // We have multiple units.
                 // The Unit Identifier must be present in our list
                 // TODO: Apollo3zehn: Decide what to do if the Unit Identifier is zero, which is used for broadcast.
@@ -481,21 +479,16 @@
             // If we are ignoring the unit identifier, then all of them are accepted.
             if (SingleUnitIgnoresUnitIdentifiers)
                 return actualUnitIdentifier;
+            if (!map.TryGetValue(unitIdentifier, out var buffer))
+                throw new KeyNotFoundException(ErrorMessage.ModbusServer_UnitIdentifierNotFound);
 
             // Nothing matches, so we return null
             return null;
         }
-
         private Span<byte> Find(byte unitIdentifier, Dictionary<byte, byte[]> map)
         {
             if (!map.TryGetValue(unitIdentifier, out var buffer))
                 throw new KeyNotFoundException(ErrorMessage.ModbusServer_UnitIdentifierNotFound + $" ({unitIdentifier})");
-
-=======
-            if (!map.TryGetValue(unitIdentifier, out var buffer))
-                throw new KeyNotFoundException(ErrorMessage.ModbusServer_UnitIdentifierNotFound);
-
->>>>>>> 0d34c3d3
             return buffer;
         }
 
