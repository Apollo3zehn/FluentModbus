﻿<Project Sdk="Microsoft.NET.Sdk">

  <PropertyGroup>
    <GenerateDocumentationFile>false</GenerateDocumentationFile>
    <TargetFramework>$(TargetFrameworkVersion)</TargetFramework>
<<<<<<< HEAD
    <!-- default lang version is 7.3: https://docs.microsoft.com/de-de/dotnet/csharp/language-reference/configure-language-version -->
    <LangVersion>12.0</LangVersion>
=======
>>>>>>> 3049d038
  </PropertyGroup>

  <ItemGroup>
    <PackageReference Include="Microsoft.DotNet.PlatformAbstractions" Version="3.1.6" />
    <PackageReference Include="Microsoft.NET.Test.Sdk" Version="16.9.4" />
    <PackageReference Include="Moq" Version="4.16.1" />
    <PackageReference Include="xunit" Version="2.4.1" />
    <PackageReference Include="xunit.runner.visualstudio" Version="2.4.3">
      <PrivateAssets>all</PrivateAssets>
      <IncludeAssets>runtime; build; native; contentfiles; analyzers</IncludeAssets>
    </PackageReference>
  </ItemGroup>

  <ItemGroup>
    <ProjectReference Include="..\..\src\FluentModbus\FluentModbus.csproj" />
  </ItemGroup>

</Project><|MERGE_RESOLUTION|>--- conflicted
+++ resolved
@@ -3,11 +3,6 @@
   <PropertyGroup>
     <GenerateDocumentationFile>false</GenerateDocumentationFile>
     <TargetFramework>$(TargetFrameworkVersion)</TargetFramework>
-<<<<<<< HEAD
-    <!-- default lang version is 7.3: https://docs.microsoft.com/de-de/dotnet/csharp/language-reference/configure-language-version -->
-    <LangVersion>12.0</LangVersion>
-=======
->>>>>>> 3049d038
   </PropertyGroup>
 
   <ItemGroup>
